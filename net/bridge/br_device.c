--- conflicted
+++ resolved
@@ -50,16 +50,12 @@
 
 	rcu_read_lock();
 	if (is_multicast_ether_addr(dest)) {
-<<<<<<< HEAD
 		if (unlikely(netpoll_tx_running(dev))) {
 			br_flood_deliver(br, skb);
 			goto out;
 		}
-		if (br_multicast_rcv(br, NULL, skb))
-=======
 		if (br_multicast_rcv(br, NULL, skb)) {
 			kfree_skb(skb);
->>>>>>> 3a3dfb06
 			goto out;
 		}
 
