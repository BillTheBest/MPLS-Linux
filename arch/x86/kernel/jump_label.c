--- conflicted
+++ resolved
@@ -50,12 +50,8 @@
 	put_online_cpus();
 }
 
-<<<<<<< HEAD
-void __init_or_module arch_jump_label_text_poke_early(jump_label_t addr)
-=======
 void arch_jump_label_transform_static(struct jump_entry *entry,
 				      enum jump_label_type type)
->>>>>>> 97ce2c88
 {
 	__jump_label_transform(entry, type, text_poke_early);
 }
